--- conflicted
+++ resolved
@@ -251,12 +251,6 @@
       }
     );
 
-<<<<<<< HEAD
-    return res.json(response.data);
-  } catch (error) {
-    console.error('Claude API error:', error.response?.data || error.message);
-    return res.status(500).json({ error: 'Failed to communicate with Claude API' });
-=======
     let responseData = claudeResponse.data;
     let allMessages = [...messages];
     
@@ -394,7 +388,6 @@
       error: 'Failed to communicate with Claude API',
       details: error.response?.data || error.message
     });
->>>>>>> 25291792
   }
 });
 
